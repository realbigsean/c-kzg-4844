--- conflicted
+++ resolved
@@ -30,13 +30,10 @@
 pub const BYTES_PER_G1_POINT: usize = 48;
 pub const BYTES_PER_G2_POINT: usize = 96;
 
-<<<<<<< HEAD
-=======
 /// Number of G2 points required for the kzg trusted setup.
 /// 65 is fixed and is used for providing multiproofs up to 64 field elements.
 pub const NUM_G2_POINTS: usize = 65;
 
->>>>>>> b2e41491
 /// A trusted (valid) KZG commitment.
 // NOTE: this is a type alias to the struct Bytes48, same as [`KZGProof`] in the C header files. To
 //       facilitate type safety: proofs and commitments should not be interchangeable, we use a
@@ -554,25 +551,11 @@
 
         result
     }
-
-    pub fn field_elements_per_blob(&self) -> usize {
-        self.field_elements_per_blob as usize
-    }
-
-    pub fn bytes_per_blob(&self) -> usize {
-        self.bytes_per_blob as usize
-    }
 }
 
 impl Drop for KZGSettings {
     fn drop(&mut self) {
         unsafe { free_trusted_setup(self) }
-    }
-}
-
-impl AsRef<[u8]> for Blob {
-    fn as_ref(&self) -> &[u8] {
-        &self.bytes
     }
 }
 
@@ -747,13 +730,13 @@
         for i in 0..FIELD_ELEMENTS_PER_BLOB {
             arr[i * BYTES_PER_FIELD_ELEMENT] = 0;
         }
-        Blob::new(arr)
+        arr.into()
     }
 
     fn test_simple(trusted_setup_file: &Path) {
         let mut rng = rand::thread_rng();
         assert!(trusted_setup_file.exists());
-        let kzg_settings = Kzg::load_trusted_setup_file(trusted_setup_file).unwrap();
+        let kzg_settings = KZGSettings::load_trusted_setup_file(trusted_setup_file).unwrap();
 
         let num_blobs: usize = rng.gen_range(1..16);
         let mut blobs: Vec<Blob> = (0..num_blobs)
@@ -762,7 +745,7 @@
 
         let commitments: Vec<Bytes48> = blobs
             .iter()
-            .map(|blob| Kzg::blob_to_kzg_commitment(blob, &kzg_settings).unwrap())
+            .map(|blob| KZGCommitment::blob_to_kzg_commitment(blob, &kzg_settings).unwrap())
             .map(|commitment| commitment.to_bytes())
             .collect();
 
@@ -811,7 +794,7 @@
     fn test_blob_to_kzg_commitment() {
         let trusted_setup_file = Path::new("../../src/trusted_setup.txt");
         assert!(trusted_setup_file.exists());
-        let kzg_settings = Kzg::load_trusted_setup_file(trusted_setup_file).unwrap();
+        let kzg_settings = KZGSettings::load_trusted_setup_file(trusted_setup_file).unwrap();
         let test_files: Vec<PathBuf> = glob::glob(BLOB_TO_KZG_COMMITMENT_TESTS)
             .unwrap()
             .map(Result::unwrap)
@@ -826,7 +809,7 @@
                 continue;
             };
 
-            match Kzg::blob_to_kzg_commitment(&blob, &kzg_settings) {
+            match KZGCommitment::blob_to_kzg_commitment(&blob, &kzg_settings) {
                 Ok(res) => assert_eq!(res.bytes, test.get_output().unwrap().bytes),
                 _ => assert!(test.get_output().is_none()),
             }
@@ -837,7 +820,7 @@
     fn test_compute_kzg_proof() {
         let trusted_setup_file = Path::new("../../src/trusted_setup.txt");
         assert!(trusted_setup_file.exists());
-        let kzg_settings = Kzg::load_trusted_setup_file(trusted_setup_file).unwrap();
+        let kzg_settings = KZGSettings::load_trusted_setup_file(trusted_setup_file).unwrap();
         let test_files: Vec<PathBuf> = glob::glob(COMPUTE_KZG_PROOF_TESTS)
             .unwrap()
             .map(Result::unwrap)
@@ -852,7 +835,7 @@
                 continue;
             };
 
-            match Kzg::compute_kzg_proof(&blob, &z, &kzg_settings) {
+            match KZGProof::compute_kzg_proof(&blob, &z, &kzg_settings) {
                 Ok((proof, y)) => {
                     assert_eq!(proof.bytes, test.get_output().unwrap().0.bytes);
                     assert_eq!(y.bytes, test.get_output().unwrap().1.bytes);
@@ -866,7 +849,7 @@
     fn test_compute_blob_kzg_proof() {
         let trusted_setup_file = Path::new("../../src/trusted_setup.txt");
         assert!(trusted_setup_file.exists());
-        let kzg_settings = Kzg::load_trusted_setup_file(trusted_setup_file).unwrap();
+        let kzg_settings = KZGSettings::load_trusted_setup_file(trusted_setup_file).unwrap();
         let test_files: Vec<PathBuf> = glob::glob(COMPUTE_BLOB_KZG_PROOF_TESTS)
             .unwrap()
             .map(Result::unwrap)
@@ -882,7 +865,7 @@
                 continue;
             };
 
-            match Kzg::compute_blob_kzg_proof(&blob, &commitment, &kzg_settings) {
+            match KZGProof::compute_blob_kzg_proof(&blob, &commitment, &kzg_settings) {
                 Ok(res) => assert_eq!(res.bytes, test.get_output().unwrap().bytes),
                 _ => assert!(test.get_output().is_none()),
             }
@@ -893,7 +876,7 @@
     fn test_verify_kzg_proof() {
         let trusted_setup_file = Path::new("../../src/trusted_setup.txt");
         assert!(trusted_setup_file.exists());
-        let kzg_settings = Kzg::load_trusted_setup_file(trusted_setup_file).unwrap();
+        let kzg_settings = KZGSettings::load_trusted_setup_file(trusted_setup_file).unwrap();
         let test_files: Vec<PathBuf> = glob::glob(VERIFY_KZG_PROOF_TESTS)
             .unwrap()
             .map(Result::unwrap)
@@ -913,7 +896,7 @@
                 continue;
             };
 
-            match Kzg::verify_kzg_proof(&commitment, &z, &y, &proof, &kzg_settings) {
+            match KZGProof::verify_kzg_proof(&commitment, &z, &y, &proof, &kzg_settings) {
                 Ok(res) => assert_eq!(res, test.get_output().unwrap()),
                 _ => assert!(test.get_output().is_none()),
             }
@@ -924,7 +907,7 @@
     fn test_verify_blob_kzg_proof() {
         let trusted_setup_file = Path::new("../../src/trusted_setup.txt");
         assert!(trusted_setup_file.exists());
-        let kzg_settings = Kzg::load_trusted_setup_file(trusted_setup_file).unwrap();
+        let kzg_settings = KZGSettings::load_trusted_setup_file(trusted_setup_file).unwrap();
         let test_files: Vec<PathBuf> = glob::glob(VERIFY_BLOB_KZG_PROOF_TESTS)
             .unwrap()
             .map(Result::unwrap)
@@ -954,7 +937,7 @@
     fn test_verify_blob_kzg_proof_batch() {
         let trusted_setup_file = Path::new("../../src/trusted_setup.txt");
         assert!(trusted_setup_file.exists());
-        let kzg_settings = Kzg::load_trusted_setup_file(trusted_setup_file).unwrap();
+        let kzg_settings = KZGSettings::load_trusted_setup_file(trusted_setup_file).unwrap();
         let test_files: Vec<PathBuf> = glob::glob(VERIFY_BLOB_KZG_PROOF_BATCH_TESTS)
             .unwrap()
             .map(Result::unwrap)
@@ -962,7 +945,6 @@
         assert!(!test_files.is_empty());
 
         for test_file in test_files {
-            dbg!(&test_file);
             let yaml_data = fs::read_to_string(test_file).unwrap();
             let test: verify_blob_kzg_proof_batch::Test = serde_yaml::from_str(&yaml_data).unwrap();
             let (Ok(blobs), Ok(commitments), Ok(proofs)) = (
